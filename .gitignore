# Byte-compiled / optimized / DLL files
__pycache__/
*.py[cod]
*$py.class

# C extensions
*.so

# Distribution / packaging
.Python
build/
!app/build/
app/build/*
!app/build/entitlements.mac.plist
!app/build/icon.icns
develop-eggs/
dist/
downloads/
eggs/
.eggs/
lib/
lib64/
parts/
sdist/
var/
wheels/
pip-wheel-metadata/
share/python-wheels/
*.egg-info/
.installed.cfg
*.egg
MANIFEST

# PyInstaller
*.manifest
*.spec

# Installer logs
pip-log.txt
pip-delete-this-directory.txt

# Unit test / coverage reports
htmlcov/
.tox/
.nox/
.coverage
.coverage.*
.cache
nosetests.xml
coverage.xml
*.cover
*.py,cover
.hypothesis/
.pytest_cache/

# Translations
*.mo
*.pot

# Django stuff:
*.log
local_settings.py
db.sqlite3
db.sqlite3-journal

# Flask stuff:
instance/
.webassets-cache

# Scrapy stuff:
.scrapy

# Sphinx documentation
docs/_build/

# PyBuilder
target/

# Jupyter Notebook
.ipynb_checkpoints

# IPython
profile_default/
ipython_config.py

# pyenv
.python-version

# pipenv
Pipfile.lock

# PEP 582
__pypackages__/

# Celery stuff
celerybeat-schedule
celerybeat.pid

# SageMath parsed files
*.sage.py

# Environments
.env
.venv
env/
venv/
ENV/
env.bak/
venv.bak/

# Spyder project settings
.spyderproject
.spyproject

# Rope project settings
.ropeproject

# mkdocs documentation
/site

# mypy
.mypy_cache/
.dmypy.json
dmypy.json

# Pyre type checker
.pyre/

# StenoAI specific
recordings/*.wav
transcripts/*.txt
output/*.json
recorder_state*.json
audio_buffer.npy

# Node.js
node_modules/
app/node_modules/

# IDE
.vscode/
.idea/

# OS
.DS_Store
Thumbs.db

# Config with credentials
config/
*.env
*_config.json
!app/package*.json

# Local documentation and review notes
CODE_REVIEW.md
<<<<<<< HEAD
SESSION_LOG.md

# Prompt testing outputs
prompt_tests/outputs/
=======
prompt_tests/
>>>>>>> 1c668a32
<|MERGE_RESOLUTION|>--- conflicted
+++ resolved
@@ -153,11 +153,7 @@
 
 # Local documentation and review notes
 CODE_REVIEW.md
-<<<<<<< HEAD
 SESSION_LOG.md
 
 # Prompt testing outputs
-prompt_tests/outputs/
-=======
-prompt_tests/
->>>>>>> 1c668a32
+prompt_tests/outputs/